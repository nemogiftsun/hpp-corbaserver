/*
  Research carried out within the scope of the Associated International Laboratory: Joint Japanese-French Robotics Laboratory (JRL)

  Developed by Florent Lamiraux (LAAS-CNRS)

*/

#include <iostream>
#include "hppciServer.h"
#include "hppciRobot.h"
#if WITH_OPENHRP
#include "hppciOpenHrp.h"
#endif

// ==========================================================================

ChppciRobot_impl::ChppciRobot_impl(ChppPlanner *inHppPlanner)
{
  hppPlanner = inHppPlanner;
}

// ==========================================================================

CORBA::Short ChppciRobot_impl::createRobot(const char* inRobotName) 
  throw(CORBA::SystemException)
{
  std::string robotName(inRobotName);
  // Check that no robot of this name already exists.
  if (robotMap.count(robotName) != 0) {
    cerr << "ChppciRobot_impl::createRobot: robot " << robotName << " already exists." << endl;
    return -1;
  }
  // Try to create a robot.
  CkppDeviceComponentShPtr hppDevice=CkppDeviceComponent::create(robotName);
  if (!hppDevice) {
    cerr << "ChppciRobot_impl::createRobot: failed to create a robot.";
    return -1;
  }
  // Store robot in map.
  robotMap[robotName] = hppDevice;
  return 0;
}

// ==========================================================================

CORBA::Short ChppciRobot_impl::addHppProblem(const char* inRobotName)
  throw(CORBA::SystemException)
{
  std::string robotName(inRobotName);
  // Check that robot of this name exists.
  if (robotMap.count(robotName) != 1) {
    cerr << "ChppciRobot_impl::addHppProblem: robot " << robotName << " does not exist." << endl;
    return -1;
  }
  CkppDeviceComponentShPtr hppDevice = robotMap[robotName];
  // Create a new problem with this robot.
  hppPlanner->addHppProblem(hppDevice);
  
  return 0;
}

// ==========================================================================

CORBA::Short ChppciRobot_impl::setRobotRootJoint(const char* inRobotName, 
						 const char* inJointName)
  throw(CORBA::SystemException)
{
  std::string robotName(inRobotName);
  std::string jointName(inJointName);
    
  // Check that robot of this name exists.
  if (robotMap.count(robotName) != 1) {
    cerr << "ChppciRobot_impl::setRobotRootJoint: robot " << robotName << " does not exist." << endl;
    return -1;
  }
  // Check that joint of this name exists.
  if (jointMap.count(jointName) != 1) {
    cerr << "ChppciRobot_impl::setRobotRootJoint: joint " << jointName << " does not exist." << endl;
    return -1;
  }
  CkppDeviceComponentShPtr hppDevice = robotMap[robotName];
  CkwsJointShPtr kwsJoint = jointMap[jointName];
  
  if (hppDevice->setRootJoint(kwsJoint)!=KD_OK) {
    cerr << "ChppciRobot_impl::setRobotRootJoint: failed to set joint "
	 << jointName << " as root joint of robot " << robotName << "." 
	 << endl;
    return -1;
  }
  return 0;
}

#if WITH_OPENHRP
CORBA::Short ChppciRobot_impl::loadHrp2Model(const char* inHrp2Name, const char* inCorbaNameService)
{
  ChppciOpenHrpClient openHrpClient(hppPlanner);
  if (openHrpClient.loadHrp2Model() != KD_OK) {
    return KD_ERROR;
  }
  return KD_OK;
}
#endif

// ==========================================================================

CORBA::Short ChppciRobot_impl::createExtraDof(const char* inDofName, CORBA::Boolean inRevolute, 
					      CORBA::Double inValueMin, CORBA::Double inValueMax)
  throw(CORBA::SystemException)
{
  std::string dofName(inDofName);
  // Check that extra dof of this name does not already exist.
  if (extraDofMap.count(dofName) != 0) {
    cerr << "ChppciRobot_impl::createExtraDof: extra degree of freedom " 
	 << dofName << " already exists." << endl;
    return -1;
  }
  CkwsDofShPtr extraDof = CkwsDof::create(inRevolute);
  // Check whether creation failed.
  if (!extraDof) {
    cerr << "ChppciRobot_impl::createExtraDof: failed to create extra degree of freedom "
	 << dofName << endl;
    return -1;
  }
  if (inValueMin <= inValueMax) {
    extraDof->isBounded(true);
    extraDof->bounds(inValueMin, inValueMax);
  } else {
    extraDof->isBounded(false);
  }
  // Store extra degree of freedom in map.
  extraDofMap[dofName] = extraDof;

  return 0;
}

// ==========================================================================

CORBA::Short ChppciRobot_impl::addExtraDofToRobot(const char* inRobotName, const char* inDofName)
  throw(CORBA::SystemException)
{
  std::string robotName(inRobotName);
  std::string dofName(inDofName);

  // Check that robot of this name exists.
  if (robotMap.count(robotName) != 1) {
    cerr << "ChppciRobot_impl::addExtraDofToRobot: robot " << robotName << " does not exist." << endl;
    return -1;
  }
  // Check that extra degree of freedom of this name exists.
  if (extraDofMap.count(dofName) != 1) {
    cerr << "ChppciRobot_impl::addExtraDofToRobot: joint " << dofName << " does not exist." << endl;
    return -1;
  }
  CkppDeviceComponentShPtr hppDevice = robotMap[robotName];
  CkwsDofShPtr kwsExtraDof = extraDofMap[dofName];
  
  if (hppDevice->addExtraDof(kwsExtraDof)!=KD_OK) {
    cerr << "ChppciRobot_impl::addExtraDofToRobot: failed add extra degree of freedom "
	 << dofName << " to robot " << robotName << "." 
	 << endl;
    return -1;
  }
  return 0;
}

// ==========================================================================

CORBA::Short ChppciRobot_impl::createJoint(const char* inJointName, 
					   const char* inJointType, const matrix4 pos, 
					   const jointBoundSeq& inJointBound) 
  throw(CORBA::SystemException)
{
  std::string jointName(inJointName);
  std::string jointType(inJointType);

  // Check that joint of this name does not already exist.
  if (jointMap.count(jointName) != 0) {
    cerr << "ChppciRobot_impl::createJoint: joint " << jointName 
	 << " already exists." << endl;
    return -1;
  }

  CkwsJointShPtr kwsJoint;

	// Fill position matrix
  CkitMat4 posMatrix;
  for (unsigned int iRow=0; iRow < 4; iRow++) {
  	for (unsigned int iCol=0; iCol < 4; iCol++) {
  		posMatrix(iRow, iCol) = pos[iRow][iCol];
  	}
  } 
//  cout << "Position matrix = (( " << posMatrix(0, 0) << ",\t " << posMatrix(0, 1) << ",\t " << posMatrix(0, 2) << ",\t " << posMatrix(0, 3) << " )" << endl;
//  cout << "                   ( " << posMatrix(1, 0) << ",\t " << posMatrix(1, 1) << ",\t " << posMatrix(1, 2) << ",\t " << posMatrix(1, 3) << " )" << endl;
//  cout << "                   ( " << posMatrix(2, 0) << ",\t " << posMatrix(2, 1) << ",\t " << posMatrix(2, 2) << ",\t " << posMatrix(2, 3) << " )" << endl;
//  cout << "                   ( " << posMatrix(3, 0) << ",\t " << posMatrix(3, 1) << ",\t " << posMatrix(3, 2) << ",\t " << posMatrix(3, 3) << " ))" << endl;

  // Determine type of joint.
  if (jointType == "anchor") {
    kwsJoint = CkwsJointAnchor::create();
  }
  else if (jointType == "freeflyer") {
    kwsJoint = CkwsJointFreeFlyer::create(posMatrix);
  }
  else if (jointType == "plan") {
    kwsJoint = CkwsJointPlan::create(posMatrix);
  }
  else if (jointType == "rotation") {
    kwsJoint = CkwsJointRotation::create(posMatrix);
  }
  else if (jointType == "translation") {
    kwsJoint = CkwsJointTranslation::create(posMatrix);
  }
  else {
    cerr << "ChppciRobot_impl::createJoint: joint type " << jointType 
	 << " does not exist." << endl;
    return -1;
  }
  // Check whether creation failed.
  if (!kwsJoint) {
    cerr << "ChppciRobot_impl::createJoint: failed to create joint "
	 << jointName << endl;
    return -1;
  } 
  // Bound joint if needed.
  unsigned int nbJointBounds = (unsigned int)inJointBound.length();
  unsigned int kwsJointNbDofs = kwsJoint->countDofs(); 
  if (nbJointBounds == 2*kwsJointNbDofs) {
    for (unsigned int iDof=0; iDof<kwsJointNbDofs; iDof++) {
      double vMin = inJointBound[2*iDof];
      double vMax = inJointBound[2*iDof+1];
      if (vMin <= vMax) {
	kwsJoint->dof(iDof)->isBounded(true);
	kwsJoint->dof(iDof)->bounds(vMin, vMax);
      }
    }
  }
  // Store joint in jointMap.
  jointMap[jointName] = kwsJoint;

  return 0;
}

// ==========================================================================


CORBA::Short ChppciRobot_impl::addJoint(const char* inParentName, 
					const char* inChildName)
  throw(CORBA::SystemException)
{
  // Check that joint of this name exists.
  if (jointMap.count(inParentName) != 1) {
    cerr << "ChppciRobot_impl::addJoint: joint " << inParentName 
	 << " does not exist." << endl;
    return -1;
  }
  // Check that joint of this name does not already exist.
  if (jointMap.count(inChildName) != 1) {
    cerr << "ChppciRobot_impl::addJoint: joint " << inChildName 
	 << " does not exist." << endl;
    return -1;
  }
  CkwsJointShPtr parentJoint = jointMap[inParentName];
  CkwsJointShPtr childJoint = jointMap[inChildName];
  if (parentJoint->addJoint(childJoint) != KD_OK) {
    cerr << "ChppciRobot_impl::addJoint: failed to attach joint "
	 << inChildName << " to joint " << inParentName << endl;
    return -1;
  }
  return 0;
}

// ==========================================================================

CORBA::Short ChppciRobot_impl::setJointBounds(CORBA::Short problemId, CORBA::Short inJointId, 
					      const jointBoundSeq& inJointBound)
  throw(CORBA::SystemException)
{
  unsigned int hppProblemId = (unsigned int)problemId;
  unsigned int jointId = (unsigned int)inJointId;

  // get object hppPlanner of Corba server.
  ChppPlanner *hppPlanner = ChppciServer::getInstance()->getHppPlanner();
  unsigned int nbProblems = hppPlanner->getNbHppProblems();
  
  // Test that rank is less than number of robots in vector.
  if (hppProblemId < nbProblems) {
    // Get robot in hppPlanner object.
    CkppDeviceComponentShPtr hppRobot = hppPlanner->robotIthProblem(hppProblemId);

    // get joint
    CkwsDevice::TJointVector jointVector;
    hppRobot->getJointVector (jointVector);
    if (jointId < jointVector.size()) {
      CkwsJointShPtr kwsJoint = jointVector[jointId];
      
      // Bound dofs if needed.
      unsigned int nbJointBounds = (unsigned int)inJointBound.length();
      unsigned int kwsJointNbDofs = kwsJoint->countDofs(); 
      if (nbJointBounds == 2*kwsJointNbDofs) {
	for (unsigned int iDof=0; iDof<kwsJointNbDofs; iDof++) {
	  double vMin = inJointBound[2*iDof];
	  double vMax = inJointBound[2*iDof+1];
	  if (vMin <= vMax) {
	    kwsJoint->dof(iDof)->isBounded(true);
	    kwsJoint->dof(iDof)->bounds(vMin, vMax);
	  }
	  else {
	    kwsJoint->dof(iDof)->isBounded(false);
	  }
	}
      }
      else{
	cout<<"ChppciRobotConfig_impl::setJointBounds: nbJointBounds "<<nbJointBounds
	    <<" != kwsJointNbDofs "<<kwsJointNbDofs<<" x 2"<<endl;
	return KD_ERROR;
      }

    }
    else {
      cerr << "ChppciRobotConfig_impl::setJointBounds: jointId=" 
	   << jointId 
	   << " should be smaller than number of joints="
	   << jointVector.size() << endl;
      return KD_ERROR;
    }
  }
  else {
    cerr << "ChppciRobotConfig_impl::setJointBounds: problemId=" 
	 << hppProblemId 
	 << " should be smaller than number of problems="
	 << nbProblems << endl;
    return KD_ERROR;
  }
  return KD_OK;
}

// ==========================================================================

CORBA::Short ChppciRobot_impl::setJointLocked(CORBA::Short problemId, CORBA::Short jointId, 
					      CORBA::Boolean locked, CORBA::Double lockedValue)
  throw(CORBA::SystemException)
{
  unsigned int hppRobotId = (unsigned int)problemId;

  // get object hppPlanner of Corba server.
  ChppPlanner *hppPlanner = ChppciServer::getInstance()->getHppPlanner();

  unsigned int nbRobots = hppPlanner->getNbHppProblems();
  
  // Test that rank is less than number of robots in vector.
  if (hppRobotId < nbRobots) {
    // Get robot in hppPlanner object.
    CkppDeviceComponentShPtr hppRobot = hppPlanner->robotIthProblem(hppRobotId);

    // get joint
    CkwsDevice::TDofVector dofList;
    hppRobot->getDofVector(dofList);

    if(jointId >= (unsigned short) dofList.size()){
      cerr <<"ChppciRobot_impl::setJointBound: joint Id "<<jointId<<" is larger than total size"
	   <<dofList.size();
      return KD_ERROR;
    }

    dofList[jointId]->isLocked(locked);

    if(locked)
      dofList[jointId]->lockedValue(lockedValue);
  }
  else {
    cerr << "ChppciRobotConfig_impl::setJointBound: wrong robot Id" << endl;
    return KD_ERROR;
  }
  return KD_OK;
}

// ==========================================================================

CORBA::Short ChppciRobot_impl::setCurrentConfig(CORBA::Short inProblemId, 
						const dofSeq& dofArray) 
  throw(CORBA::SystemException)
{
  unsigned int hppProblemId = (unsigned int)inProblemId;
  unsigned int configDim = (unsigned int)dofArray.length();

  std::vector<double> dofVector;

  // get object hppPlanner of Corba server.
  ChppPlanner *hppPlanner = ChppciServer::getInstance()->getHppPlanner();

  unsigned int nbProblems = hppPlanner->getNbHppProblems();
  
  // Test that rank is less than number of robots in vector.
  if (hppProblemId < nbProblems) {
    // Get robot in hppPlanner object.
    CkppDeviceComponentShPtr hppRobot = hppPlanner->robotIthProblem(hppProblemId);

    // by Yoshida 06/08/25
    unsigned int deviceDim = hppRobot->countDofs ();


    // Fill dof vector with dof array.
    for (unsigned int iDof=0; iDof<configDim; iDof++) {
      dofVector.push_back(dofArray[iDof]);
    }
    
    // by Yoshida 06/08/25
    // fill the vector by zero
    cout<<"robot id "<<hppProblemId<<", configDim "<<configDim<<",  deviceDim "<<deviceDim<<endl;
    if(configDim != deviceDim){
      cerr << "ChppciRobotConfig_impl::setCurrentConfig: dofVector Does not match" << endl;
      return KD_ERROR;

      // dofVector.resize(deviceDim, 0);
    }

    // Create a config for robot initialized with dof vector.
    CkwsConfig config(hppRobot, dofVector);
    
    return (short)hppPlanner->robotCurrentConfIthProblem(hppProblemId, config);
  }
  else {
    cerr << "ChppciRobotConfig_impl::setCurrentConfig: wrong robot Id" << endl;
    return KD_ERROR;
  }
  return KD_OK;
}

// ==========================================================================


#define LARM_JOINT0_OPENHRP 29
#define RHAND_JOINT0_OPENHRP 36
#define LARM_JOINT0_KINEO 34
#define RHAND_JOINT0_KINEO 29

/// \brief the config is in the order of OpenHRP Joints  RARM, LARM, RHAND, LHAND
CORBA::Short ChppciRobot_impl::setCurrentConfigOpenHRP(CORBA::Short problemId, const dofSeq& dofArray)
    throw(CORBA::SystemException)
{
  dofSeq dofArrayKineo(dofArray);

  // LARM
  for(unsigned int i=0; i<7; i++){
    dofArrayKineo[LARM_JOINT0_KINEO+i] = dofArray[LARM_JOINT0_OPENHRP+i];
  }
  // RHAND
  for(unsigned int i=0; i<5; i++){
    dofArrayKineo[RHAND_JOINT0_KINEO+i] = dofArray[RHAND_JOINT0_OPENHRP+i];
  }

  return setCurrentConfig(problemId, dofArrayKineo);
}


/// \brief Comment in interface ChppciRobot::getCurrentConfig
dofSeq* ChppciRobot_impl::getCurrentConfig(CORBA::Short inProblemId)
    throw(CORBA::SystemException)
{
  unsigned int hppProblemId = (unsigned int)inProblemId;

  dofSeq *dofArray;

  // get object hppPlanner of Corba server.
  ChppPlanner *hppPlanner = ChppciServer::getInstance()->getHppPlanner();

  unsigned int nbProblems = hppPlanner->getNbHppProblems();

  if (hppProblemId < nbProblems) {
    // Get robot in hppPlanner object.
    CkppDeviceComponentShPtr hppRobot = hppPlanner->robotIthProblem(hppProblemId);

    std::vector<double> dofVector;
    hppRobot->getCurrentDofValues(dofVector);

    // by Yoshida 06/08/25
    unsigned int deviceDim = hppRobot->countDofs ();

    // cerr<<"deviceDim "<<deviceDim<<" [ ";
    dofArray = new dofSeq();
    dofArray->length(deviceDim);

    for(unsigned int i=0; i<deviceDim; i++){
      (*dofArray)[i] = dofVector[i];
      // cerr<<" "<<(*dofArray)[i];
    }
    // cerr<<" ] "<<endl;

    return dofArray;
  }

  else {
    cerr << "ChppciRobotConfig_impl::CurrentConfig: wrong robot Id" << endl;
    dofArray = new dofSeq(1);

    return dofArray;
  }

  return new dofSeq(1);
}

/// \brief Comment in interface ChppciRobot::getCurrentConfig
dofSeq* ChppciRobot_impl::getCurrentConfigOpenHRP(CORBA::Short inProblemId)
    throw(CORBA::SystemException)
{
  dofSeq *dofArray = getCurrentConfig(inProblemId);
  
  dofSeq dofArrayKineo(*dofArray);

  // LARM
  for(unsigned int i=0; i<7; i++){
    (*dofArray)[LARM_JOINT0_OPENHRP+i] = dofArrayKineo[LARM_JOINT0_KINEO+i];
  }
  // RHAND
  for(unsigned int i=0; i<5; i++){
    (*dofArray)[RHAND_JOINT0_OPENHRP+i] = dofArrayKineo[RHAND_JOINT0_KINEO+i];
  }

  return dofArray;
}

/*
/// \brief Comment in interface ChppciRobot::getCurrentConfig
CORBA::Short ChppciRobot_impl::Test(CORBA::Short inProblemId)
    throw(CORBA::SystemException)
{

}
*/

// ==========================================================================

CORBA::Short ChppciRobot_impl::attachBodyToJoint(const char* inJointName, 
						 const char* inBodyName)
  throw(CORBA::SystemException)
{
  std::string jointName(inJointName);
  std::string bodyName(inBodyName);

  // Check that joint of this name exists.
  if (jointMap.count(jointName) != 1) {
    cerr << "ChppciRobot_impl::addJoint: joint " << jointName 
	 << " does not exist." << endl;
    return -1;
  }
  // Check that body of this name exits.
  if (bodyMap.count(bodyName) != 1) {
    cerr << "ChppciRobot_impl::attachBodyToJoint: body "
	 << bodyName << " does not exist." << endl;
    return -1;
  }
  CkwsJointShPtr kwsJoint = jointMap[jointName];
  ChppBodyShPtr hppBody = bodyMap[bodyName];

  if (kwsJoint->setAttachedBody(hppBody) != KD_OK) {
    cerr << "ChppciRobot_impl::attachBodyToJoint: failed to attach body "
	 << bodyName << " to joint " << jointName << endl;
    return -1;
  }
  return 0;
}

// ==========================================================================

CORBA::Short ChppciRobot_impl::createBody(const char* inBodyName)
  throw(CORBA::SystemException)
{
  std::string bodyName(inBodyName);

  // Check that body does not already exist.
  if (bodyMap.count(bodyName) != 0) {
    cerr << "ChppciRobot_impl::createBody: body " << bodyName 
	 << " already exists." << endl;
    return -1;
  }
  ChppBodyShPtr hppBody = ChppBody::create(bodyName);
  
  if (!hppBody) {
    cerr << "ChppciRobot_impl::createBody: failed to create body "
	 << bodyName << "." << endl;
    return -1;
  }
  // Attach an empty outer object list.
  std::vector<CkcdObjectShPtr> emptyObjectList ;
  hppBody->setOuterObjects(emptyObjectList);
  // Store body in map.
  bodyMap[bodyName] = hppBody;

  return 0;
}

// ==========================================================================

CORBA::Short ChppciRobot_impl::setBodyInnerObject(const char* inBodyName, 
						  const char* inListName)
  throw(CORBA::SystemException)
{
  std::string bodyName(inBodyName);
  std::string listName(inListName);

  // Check that body of this name exits.
  if (bodyMap.count(bodyName) != 1) {
    cerr << "ChppciRobot_impl::setBodyInnerObject: body "
	 << bodyName << " does not exist." << endl;
    return -1;
  }
  // Check that collision list of this name exists.
  if (collisionListMap.count(listName) != 1) {
    cerr << "ChppciRobot_impl::setBodyInnerObject: collision list " 
	 << listName << " does not exist." << endl;
    return -1;
  }
  ChppBodyShPtr hppBody = bodyMap[bodyName];
  std::vector<CkcdObjectShPtr> kcdCollisionList = collisionListMap[listName];

  hppBody->setInnerObjects(kcdCollisionList);

  return 0;
}

// ==========================================================================

nameSeq* ChppciRobot_impl::getBodyInnerObject(const char* inBodyName)
{
  std::string bodyName(inBodyName);

  nameSeq *innerObjectSeq = NULL;
  // Find the body corresponding to the name in ChppPlanner object.
  ChppBodyConstShPtr hppBody = hppPlanner->findBodyByName(bodyName);
  CkwsKCDBodyConstShPtr kcdBody;

  if (hppBody) {
    std::vector<CkcdObjectShPtr> innerObjectList = hppBody->innerObjects();
    if (innerObjectList.size() > 0) {
      unsigned int nbObjects = innerObjectList.size();
      // Allocate result now that the size is known.
      CORBA::ULong size = (CORBA::ULong)nbObjects;
      char** nameList = nameSeq::allocbuf(size);
      innerObjectSeq = new nameSeq(size, size, nameList);

      for (unsigned int iObject=0; iObject < nbObjects; iObject++) {
	CkcdObjectShPtr kcdObject = innerObjectList[iObject];
<<<<<<< HEAD
	// Cast object into CkppKCDPolyhedron.
	if (CkppKCDPolyhedronShPtr hppPolyhedron = boost::dynamic_pointer_cast<CkppKCDPolyhedron>(kcdObject)) {
=======
	// Cast object into ChppPolyhedron.
	if (CkppPolyhedronShPtr kppPolyhedron = boost::dynamic_pointer_cast<CkppPolyhedron>(kcdObject)) {
>>>>>>> d5120e3a
	  // Get name of polyhedron and add it into the list.
	  std::string polyhedronName = kppPolyhedron->name();
	  nameList[iObject] = (char*)malloc(sizeof(char)*(polyhedronName.length()+1));
	  strcpy(nameList[iObject], polyhedronName.c_str());
	}
      }
    }
  } else {
    cerr << "ChppciRobot_impl::getBodyInnerObject: body of name " 
	 << " not found." << endl;
  }
  if (!innerObjectSeq) {
    innerObjectSeq = new nameSeq(0);
  }

  return innerObjectSeq;
}

// ==========================================================================

nameSeq* ChppciRobot_impl::getBodyOuterObject(const char* inBodyName)
{
  std::string bodyName(inBodyName);

  nameSeq *outerObjectSeq = NULL;
  // Find the body corresponding to the name in ChppPlanner object.
  ChppBodyConstShPtr hppBody = hppPlanner->findBodyByName(bodyName);
  CkwsKCDBodyConstShPtr kcdBody;

  if (hppBody) {
    std::vector<CkcdObjectShPtr> outerObjectList = hppBody->outerObjects();
    if (outerObjectList.size() > 0) {
      unsigned int nbObjects = outerObjectList.size();
      // Allocate result now that the size is known.
      CORBA::ULong size = (CORBA::ULong)nbObjects;
      char** nameList = nameSeq::allocbuf(size);
      outerObjectSeq = new nameSeq(size, size, nameList);
      for (unsigned int iObject=0; iObject < nbObjects; iObject++) {
	CkcdObjectShPtr kcdObject = outerObjectList[iObject];
<<<<<<< HEAD
	// Cast object into CkppKCDPolyhedron.
	if (CkppKCDPolyhedronShPtr hppPolyhedron = boost::dynamic_pointer_cast<CkppKCDPolyhedron>(kcdObject)) {
=======
	// Cast object into CkppPolyhedron.
	if (CkppPolyhedronShPtr kppPolyhedron = boost::dynamic_pointer_cast<CkppPolyhedron>(kcdObject)) {
>>>>>>> d5120e3a
	  // Get name of polyhedron and add it into the list.
	  std::string polyhedronName = kppPolyhedron->name();
	  nameList[iObject] = (char*)malloc(sizeof(char)*(polyhedronName.length()+1));
	  strcpy(nameList[iObject], polyhedronName.c_str());
	}
      }
    }
  } else {
    cerr << "ChppciRobot_impl::getBodyInnerObject: body of name " 
	 << " not found." << endl;
  }
  if (!outerObjectSeq) {
    outerObjectSeq = new nameSeq(0);
  }

  return outerObjectSeq;
}

// ==========================================================================

CORBA::Short ChppciRobot_impl::createCollisionList(const char* inListName)
  throw(CORBA::SystemException)
{
  std::string listName(inListName);

  // Check that collision list does not already exist.
  if (collisionListMap.count(listName) != 0) {
    cerr << "ChppciRobot_impl::createCollisionList: collision list "
	 << listName << " already exists." << endl;
    return -1;
  }
  std::vector<CkcdObjectShPtr> collisionList ;
  collisionListMap[listName] = collisionList;
  return 0;
}

// ==========================================================================

CORBA::Short ChppciRobot_impl::addPolyToCollList(const char* inListName, 
						 const char* inPolyhedronName)
  throw(CORBA::SystemException)
{
  std::string listName(inListName);
  std::string polyhedronName(inPolyhedronName);

  // Check that collision list exists.
  if (collisionListMap.count(listName) != 1) {
    cerr << "ChppciRobot_impl::addPolyToCollList: collision list "
	 << listName << " does not exist." << endl;
    return -1;
  }
  // Check that polyhedron exists.
  if (polyhedronMap.count(polyhedronName) != 1) {
    cerr << "ChppciRobot_impl::addPolyToCollList: polyhedron "
	 << polyhedronName << " does not exist." << endl;
    return -1;
  }
  std::vector< CkcdObjectShPtr > kcdCollisionList = collisionListMap[listName];
  CkppKCDPolyhedronShPtr hppPolyhedron = polyhedronMap[polyhedronName];

  // Build collision entity for KCD.
  hppPolyhedron->makeCollisionEntity();
  kcdCollisionList.push_back(hppPolyhedron);

  return 0;
}

#define DOF_SHIFT 7 // DOF shift. extraDof + 6 dof of the free-flying base.

// ==========================================================================

CORBA::Short 
ChppciRobot_impl::checkLinkCollision(CORBA::Short problemId, CORBA::Short jointId, 
				     CORBA::Short& result) 
throw(CORBA::SystemException)
{
  unsigned int hppProblemId = (unsigned int)problemId;
  unsigned int hppJointId = (unsigned int)jointId; // +DOF_SHIFT;
  
  // get object hppPlanner of Corba server.
  ChppPlanner *hppPlanner = ChppciServer::getInstance()->getHppPlanner();

  unsigned int nbProblems = hppPlanner->getNbHppProblems();


  if (hppProblemId < nbProblems) {
    // Get robot in hppPlanner object.
    CkppDeviceComponentShPtr hppRobot = hppPlanner->robotIthProblem(hppProblemId);

    // by Yoshida 06/08/25
    unsigned int deviceDim = hppRobot->countDofs ();

    if (hppJointId > deviceDim) {
      cerr << "ChppciRobot_impl::checkLinkCollision: wrong joint Id" << endl;
      return KD_ERROR;
    }

    // get joint
    CkwsDevice::TJointVector jointList;
    hppRobot->getJointVector(jointList);
    // get object
    ChppBodyShPtr hppBody = KIT_DYNAMIC_PTR_CAST(ChppBody, jointList[hppJointId]->attachedBody());

    // get result
    result = (CORBA::Short) hppBody->computeEstimatedDistance();

    // debug
    // cout<<"colliding bodies: ";
    std::cout<<" =====================debugging collision detection ====================== "<<endl;

    for(unsigned int i=0; i<jointList.size(); i++){

      ChppBodyShPtr hppBody = KIT_DYNAMIC_PTR_CAST(ChppBody, jointList[i]->attachedBody());

      CkitMat4 mat = hppBody->absolutePosition();
      CkitMat4 matJoint = jointList[i]->currentPosition();
      CkitVect3 trans = mat.translation();
      CkitVect3 transJoint = matJoint.translation();
      double dist =  hppBody->estimatedDistance();
      cout<<"for joint "<<hppBody->name()<<" body pos "<<trans[0]<<", "<<trans[1]<<", "<<trans[2]
	  <<" distance "<<dist<<endl; 
      cout<<"for joint "<<hppBody->name()<<" joint pos "<<transJoint[0]<<", "<<transJoint[1]<<", "<<transJoint[2]<<endl;
      cout<<" joint config:";
      for(unsigned int j=0; j<3; j++){
	for(unsigned int k=0; k<3; k++)
	  cout<<matJoint(j,k)<<" ";
	cout<<" ";
      }
      cout<<endl;
      hppBody->printCollisionStatus();
      // hppBody->printCollisionStatusFast();
      short res = (CORBA::Short) hppBody->computeEstimatedDistance();

      if(res == 0){
	cout<<"collision "<<endl;

      }
    }

    cout<<endl;


  }
  else{
    cerr << "ChppciRobot_impl::checkLinkCollision: wrong robot Id" << endl;
    return KD_ERROR;
  }

  return KD_OK;
}
 
// ==========================================================================

CORBA::Short ChppciRobot_impl::createPolyhedron(const char* inPolyhedronName)
  throw(CORBA::SystemException)
{
  std::string polyhedronName(inPolyhedronName);

  // Check that polyhedron does not already exist.
  if (polyhedronMap.count(polyhedronName) != 0) {
    cerr << "ChppciRobot_impl::createPolyhedron: polyhedron "
	 << polyhedronName << " already exists." << endl;
    return -1;
  }
  CkppKCDPolyhedronShPtr hppPolyhedron = CkppKCDPolyhedron::create(polyhedronName);

  if (!hppPolyhedron) {
    cerr << "ChppciRobot_impl::createPolyhedron: failed to create polyhedron "
	 << polyhedronName << endl;
    return -1;
  }
  polyhedronMap[polyhedronName] = hppPolyhedron;

  return 0;
}

// ==========================================================================

CORBA::Short ChppciRobot_impl::addPoint(const char* inPolyhedronName, 
					CORBA::Double x, CORBA::Double y, 
					CORBA::Double z) 
  throw(CORBA::SystemException)
{
  std::string polyhedronName(inPolyhedronName);

  // Check that polyhedron exists.
  if (polyhedronMap.count(polyhedronName) != 1) {
    cerr << "ChppciRobot_impl::addPoint: polyhedron " << polyhedronName
	 << " does not exist." << endl;
    return -1;
  }
  CkppKCDPolyhedronShPtr hppPolyhedron = polyhedronMap[polyhedronName];
  unsigned int rank;
  hppPolyhedron->CkcdPolyhedron::addPoint(x, y, z, rank);

  return rank;
}

// ==========================================================================

CORBA::Short ChppciRobot_impl::addTriangle(const char* inPolyhedronName, 
					   long pt1, long pt2, long pt3)
  throw(CORBA::SystemException)
{
  std::string polyhedronName(inPolyhedronName);

  // Check that polyhedron exists.
  if (polyhedronMap.count(polyhedronName) != 1) {
    cerr << "ChppciRobot_impl::addTriangle: polyhedron " << polyhedronName
	 << " does not exist." << endl;
    return -1;
  }
  CkppKCDPolyhedronShPtr hppPolyhedron = polyhedronMap[polyhedronName];
  unsigned int rank;
  hppPolyhedron->addTriangle(pt1, pt2, pt3, rank);

  return rank;
}

// ==========================================================================

CORBA::Short ChppciRobot_impl::getDeviceDim(CORBA::Short problemId, CORBA::Short& deviceDim)
throw(CORBA::SystemException)
{
  unsigned int hppProblemId = (unsigned int)problemId;

  // get object hppPlanner of Corba server.
  ChppPlanner *hppPlanner = ChppciServer::getInstance()->getHppPlanner();

  unsigned int nbProblems = hppPlanner->getNbHppProblems();
  
  // Test that rank is less than number of robots in vector.
  if (hppProblemId < nbProblems) {
    // Get robot in hppPlanner object.
    CkppDeviceComponentShPtr hppRobot = hppPlanner->robotIthProblem(hppProblemId);

   
    deviceDim = hppRobot->countDofs ();
  }
  else{
    cerr << "ChppciRobot_impl::setCurrentConfig: wrong robot Id" << endl;
    return KD_ERROR;
  }
  return KD_OK;
}
<|MERGE_RESOLUTION|>--- conflicted
+++ resolved
@@ -640,13 +640,8 @@
 
       for (unsigned int iObject=0; iObject < nbObjects; iObject++) {
 	CkcdObjectShPtr kcdObject = innerObjectList[iObject];
-<<<<<<< HEAD
 	// Cast object into CkppKCDPolyhedron.
 	if (CkppKCDPolyhedronShPtr hppPolyhedron = boost::dynamic_pointer_cast<CkppKCDPolyhedron>(kcdObject)) {
-=======
-	// Cast object into ChppPolyhedron.
-	if (CkppPolyhedronShPtr kppPolyhedron = boost::dynamic_pointer_cast<CkppPolyhedron>(kcdObject)) {
->>>>>>> d5120e3a
 	  // Get name of polyhedron and add it into the list.
 	  std::string polyhedronName = kppPolyhedron->name();
 	  nameList[iObject] = (char*)malloc(sizeof(char)*(polyhedronName.length()+1));
@@ -686,13 +681,8 @@
       outerObjectSeq = new nameSeq(size, size, nameList);
       for (unsigned int iObject=0; iObject < nbObjects; iObject++) {
 	CkcdObjectShPtr kcdObject = outerObjectList[iObject];
-<<<<<<< HEAD
 	// Cast object into CkppKCDPolyhedron.
 	if (CkppKCDPolyhedronShPtr hppPolyhedron = boost::dynamic_pointer_cast<CkppKCDPolyhedron>(kcdObject)) {
-=======
-	// Cast object into CkppPolyhedron.
-	if (CkppPolyhedronShPtr kppPolyhedron = boost::dynamic_pointer_cast<CkppPolyhedron>(kcdObject)) {
->>>>>>> d5120e3a
 	  // Get name of polyhedron and add it into the list.
 	  std::string polyhedronName = kppPolyhedron->name();
 	  nameList[iObject] = (char*)malloc(sizeof(char)*(polyhedronName.length()+1));
